#include "costmap_core.hpp"

namespace robot
{
<<<<<<< HEAD

CostmapCore::CostmapCore(const rclcpp::Logger& logger) : costmap_data_(std::make_shared<nav_msgs::msg::OccupancyGrid>()), logger_(logger) {}

void CostmapCore::initCostmap(double resolution, int width, int height, 
    geometry_msgs::msg::Pose origin, double inflation_radius) {
  costmap_data_->info.resolution = resolution;
  costmap_data_->info.width = width;
  costmap_data_->info.height = height;
  costmap_data_->info.origin = origin;
  costmap_data_->data.assign(width * height, -1);

  inflation_radius_ = inflation_radius;
  inflation_cells_ = static_cast<int>(inflation_radius / resolution);

  RCLCPP_INFO(logger_, "Costmap initialized with resolution: %.2f, width: %d, height: %d", resolution, width, height);
}

void CostmapCore::updateCostmap(const sensor_msgs::msg::LaserScan::SharedPtr laserscan) const {
  // Reset the costmap to free space
  std::fill(costmap_data_->data.begin(), costmap_data_->data.end(), 0);

  double angle = laserscan->angle_min;
  for (size_t i = 0; i < laserscan->ranges.size(); ++i, angle += laserscan->angle_increment) {
    double range = laserscan->ranges[i];

    // Check if the range is within the valid range
    if (range >= laserscan->range_min && range <= laserscan->range_max) {
      // Calculate obstacle position in the map frame
      double x = range * std::cos(angle);
      double y = range * std::sin(angle);

      // Convert to grid coordinates
      int grid_x = static_cast<int>((x - costmap_data_->info.origin.position.x) / costmap_data_->info.resolution);
      int grid_y = static_cast<int>((y - costmap_data_->info.origin.position.y) / costmap_data_->info.resolution);

      if (grid_x >= 0 && grid_x < static_cast<int>(costmap_data_->info.width) &&
        grid_y >= 0 && grid_y < static_cast<int>(costmap_data_->info.height)) {
        // Mark the cell as occupied
        int index = grid_y * costmap_data_->info.width + grid_x;
        costmap_data_->data[index] = 100;  // 100 indicates an occupied cell

        // Inflate around the obstacle
        inflateObstacle(grid_x, grid_y);
      }
    }
  }
}

void CostmapCore::inflateObstacle(int origin_x, int origin_y) const {
  // Use a simple breadth-first search (BFS) to mark cells within the inflation radius
  std::queue<std::pair<int, int>> queue;
  queue.emplace(origin_x, origin_y);

  std::vector<std::vector<bool>> visited(costmap_data_->info.width, std::vector<bool>(costmap_data_->info.height, false));
  visited[origin_x][origin_y] = true;

  while (!queue.empty()) {
    auto [x, y] = queue.front();
    queue.pop();

    // Iterate over neighboring cells
    for (int dx = -1; dx <= 1; ++dx) {
      for (int dy = -1; dy <= 1; ++dy) {
        if (dx == 0 && dy == 0) continue;  // Skip the center cell

        int nx = x + dx;
        int ny = y + dy;

        // Ensure the neighbor cell is within bounds
        if (nx >= 0 && nx < static_cast<int>(costmap_data_->info.width) &&
          ny >= 0 && ny < static_cast<int>(costmap_data_->info.height) &&
          !visited[nx][ny]) {
          // Calculate the distance to the original obstacle cell
          double distance = std::hypot(nx - origin_x, ny - origin_y) * costmap_data_->info.resolution;

          // If within inflation radius, mark as inflated and add to queue
          if (distance <= inflation_radius_) {
              int index = ny * costmap_data_->info.width + nx;
              if (costmap_data_->data[index] < (1 - (distance / inflation_radius_)) * 100) {
                costmap_data_->data[index] = (1 - (distance / inflation_radius_)) * 100;
              }
              queue.emplace(nx, ny);
          }

          visited[nx][ny] = true;
        }
      }
    }
  }
}

nav_msgs::msg::OccupancyGrid::SharedPtr CostmapCore::getCostmapData() const {
  return costmap_data_;
}

=======
  CostmapCore::CostmapCore() {}
>>>>>>> def96142
} <|MERGE_RESOLUTION|>--- conflicted
+++ resolved
@@ -2,7 +2,6 @@
 
 namespace robot
 {
-<<<<<<< HEAD
 
 CostmapCore::CostmapCore(const rclcpp::Logger& logger) : costmap_data_(std::make_shared<nav_msgs::msg::OccupancyGrid>()), logger_(logger) {}
 
@@ -98,7 +97,4 @@
   return costmap_data_;
 }
 
-=======
-  CostmapCore::CostmapCore() {}
->>>>>>> def96142
 } 